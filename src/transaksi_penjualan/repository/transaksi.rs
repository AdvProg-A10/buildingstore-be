use sqlx::any::AnyRow;
use sqlx::{Any, pool::PoolConnection};
use sqlx::Row;
use chrono::{DateTime, Utc};

use crate::transaksi_penjualan::model::transaksi::Transaksi;
use crate::transaksi_penjualan::model::detail_transaksi::DetailTransaksi;
use crate::transaksi_penjualan::enums::status_transaksi::StatusTransaksi;

pub struct TransaksiRepository;

impl TransaksiRepository {
    pub async fn create_transaksi(mut db: PoolConnection<Any>, transaksi: &Transaksi) -> Result<Transaksi, sqlx::Error> {
        let result = sqlx::query("
                INSERT INTO transaksi (id_pelanggan, nama_pelanggan, tanggal_transaksi, total_harga, status, catatan, created_at, updated_at)
                VALUES ($1, $2, $3, $4, $5, $6, $7, $8)
                RETURNING id, id_pelanggan, nama_pelanggan, tanggal_transaksi, total_harga, status, catatan
            ")
            .bind(transaksi.id_pelanggan)
            .bind(&transaksi.nama_pelanggan)
            .bind(&transaksi.tanggal_transaksi)
            .bind(transaksi.total_harga)
            .bind(transaksi.status.to_string())
            .bind(transaksi.catatan.as_ref().map(|s| s.as_str()).unwrap_or(""))
            .bind(DateTime::from_timestamp(Utc::now().timestamp(), 0).unwrap().to_string())
            .bind(DateTime::from_timestamp(Utc::now().timestamp(), 0).unwrap().to_string())
            .fetch_one(&mut *db)
            .await?;
        
        let transaksi = Self::parse_row_to_transaksi(result);
        Ok(transaksi)
    }

    pub async fn get_transaksi_by_id(mut db: PoolConnection<Any>, id: i32) -> Result<Transaksi, sqlx::Error> {
        let result = sqlx::query("
                SELECT id, id_pelanggan, nama_pelanggan, tanggal_transaksi, total_harga, status, catatan
                FROM transaksi
                WHERE id = $1
            ")
            .bind(id)
            .fetch_one(&mut *db)
            .await?;
        
        let transaksi = Self::parse_row_to_transaksi(result);
        Ok(transaksi)
    }

    pub async fn update_transaksi(mut db: PoolConnection<Any>, transaksi: &Transaksi) -> Result<Transaksi, sqlx::Error> {
        let result = sqlx::query("
                UPDATE transaksi
                SET id_pelanggan = $1, nama_pelanggan = $2, tanggal_transaksi = $3, 
                    total_harga = $4, status = $5, catatan = $6, updated_at = $7
                WHERE id = $8
                RETURNING id, id_pelanggan, nama_pelanggan, tanggal_transaksi, total_harga, status, catatan
            ")
            .bind(transaksi.id_pelanggan)
            .bind(&transaksi.nama_pelanggan)
            .bind(&transaksi.tanggal_transaksi)
            .bind(transaksi.total_harga)
            .bind(transaksi.status.to_string())
            .bind(transaksi.catatan.as_ref().map(|s| s.as_str()).unwrap_or(""))
            .bind(DateTime::from_timestamp(Utc::now().timestamp(), 0).unwrap().to_string())
            .bind(transaksi.id)
            .fetch_one(&mut *db)
            .await?;
        
        let transaksi = Self::parse_row_to_transaksi(result);
        Ok(transaksi)
    }

    pub async fn delete_transaksi(mut db: PoolConnection<Any>, id: i32) -> Result<(), sqlx::Error> {
        sqlx::query("DELETE FROM transaksi WHERE id = $1")
            .bind(id)
            .execute(&mut *db)
            .await?;
        
        Ok(())
    }

    pub async fn get_all_transaksi(mut db: PoolConnection<Any>) -> Result<Vec<Transaksi>, sqlx::Error> {
        let rows = sqlx::query("
                SELECT id, id_pelanggan, nama_pelanggan, tanggal_transaksi, total_harga, status, catatan
                FROM transaksi
                ORDER BY tanggal_transaksi DESC
            ")
            .fetch_all(&mut *db)
            .await?;
        
        let mut transaksi_list = Vec::new();
        for row in rows {
            let transaksi = Self::parse_row_to_transaksi(row);
            transaksi_list.push(transaksi);
        }
        
        Ok(transaksi_list)
    }

    pub async fn get_transaksi_by_pelanggan(mut db: PoolConnection<Any>, id_pelanggan: i32) -> Result<Vec<Transaksi>, sqlx::Error> {
        let rows = sqlx::query("
                SELECT id, id_pelanggan, nama_pelanggan, tanggal_transaksi, total_harga, status, catatan
                FROM transaksi
                WHERE id_pelanggan = $1
                ORDER BY tanggal_transaksi DESC
            ")
            .bind(id_pelanggan)
            .fetch_all(&mut *db)
            .await?;
        
        let mut transaksi_list = Vec::new();
        for row in rows {
            let transaksi = Self::parse_row_to_transaksi(row);
            transaksi_list.push(transaksi);
        }
        
        Ok(transaksi_list)
    }

    pub async fn get_transaksi_by_status(mut db: PoolConnection<Any>, status: &StatusTransaksi) -> Result<Vec<Transaksi>, sqlx::Error> {
        let rows = sqlx::query("
                SELECT id, id_pelanggan, nama_pelanggan, tanggal_transaksi, total_harga, status, catatan
                FROM transaksi
                WHERE status = $1
                ORDER BY tanggal_transaksi DESC
            ")
            .bind(status.to_string())
            .fetch_all(&mut *db)
            .await?;
        
        let mut transaksi_list = Vec::new();
        for row in rows {
            let transaksi = Self::parse_row_to_transaksi(row);
            transaksi_list.push(transaksi);
        }
        
        Ok(transaksi_list)
    }

    pub async fn create_detail_transaksi(mut db: PoolConnection<Any>, detail: &DetailTransaksi) -> Result<DetailTransaksi, sqlx::Error> {
        let result = sqlx::query("
                INSERT INTO detail_transaksi (id_transaksi, id_produk, harga_satuan, jumlah, subtotal, created_at, updated_at)
                VALUES ($1, $2, $3, $4, $5, $6, $7)
                RETURNING id, id_transaksi, id_produk, harga_satuan, jumlah, subtotal
            ")
            .bind(detail.id_transaksi)
            .bind(detail.id_produk)
            .bind(detail.harga_satuan)
            .bind(detail.jumlah as i32)
            .bind(detail.subtotal)
            .bind(DateTime::from_timestamp(Utc::now().timestamp(), 0).unwrap().to_string())
            .bind(DateTime::from_timestamp(Utc::now().timestamp(), 0).unwrap().to_string())
            .fetch_one(&mut *db)
            .await?;
        
        let detail = Self::parse_row_to_detail_transaksi(result);
        Ok(detail)
    }

    pub async fn get_detail_by_transaksi_id(mut db: PoolConnection<Any>, id_transaksi: i32) -> Result<Vec<DetailTransaksi>, sqlx::Error> {
        let rows = sqlx::query("
                SELECT id, id_transaksi, id_produk, harga_satuan, jumlah, subtotal
                FROM detail_transaksi
                WHERE id_transaksi = $1
            ")
            .bind(id_transaksi)
            .fetch_all(&mut *db)
            .await?;
        
        let mut detail_list = Vec::new();
        for row in rows {
            let detail = Self::parse_row_to_detail_transaksi(row);
            detail_list.push(detail);
        }
        
        Ok(detail_list)
    }

    pub async fn update_detail_transaksi(mut db: PoolConnection<Any>, detail: &DetailTransaksi) -> Result<DetailTransaksi, sqlx::Error> {
        let result = sqlx::query("
                UPDATE detail_transaksi
                SET id_produk = $1, harga_satuan = $2, jumlah = $3, subtotal = $4, updated_at = $5
                WHERE id = $6
                RETURNING id, id_transaksi, id_produk, harga_satuan, jumlah, subtotal
            ")
            .bind(detail.id_produk)
            .bind(detail.harga_satuan)
            .bind(detail.jumlah as i32)
            .bind(detail.subtotal)
            .bind(DateTime::from_timestamp(Utc::now().timestamp(), 0).unwrap().to_string())
            .bind(detail.id)
            .fetch_one(&mut *db)
            .await?;
        
        let detail = Self::parse_row_to_detail_transaksi(result);
        Ok(detail)
    }

    pub async fn delete_detail_transaksi(mut db: PoolConnection<Any>, id: i32) -> Result<(), sqlx::Error> {
        sqlx::query("DELETE FROM detail_transaksi WHERE id = $1")
            .bind(id)
            .execute(&mut *db)
            .await?;
        
        Ok(())
    }

    pub async fn delete_detail_by_transaksi_id(mut db: PoolConnection<Any>, id_transaksi: i32) -> Result<(), sqlx::Error> {
        sqlx::query("DELETE FROM detail_transaksi WHERE id_transaksi = $1")
            .bind(id_transaksi)
            .execute(&mut *db)
            .await?;
        
        Ok(())
    }

    fn parse_row_to_transaksi(row: AnyRow) -> Transaksi {
        let status_str: String = row.get("status");
        let status = StatusTransaksi::from_string(&status_str).unwrap_or(StatusTransaksi::MasihDiproses);

        let mut transaksi = Transaksi::new(
            row.get("id_pelanggan"),
            row.get("nama_pelanggan"),
            row.get("total_harga"),
            row.get("catatan"),
        );

        transaksi.id = row.get("id");
        transaksi.tanggal_transaksi = row.get("tanggal_transaksi");
        transaksi.status = status;

        transaksi
    }

    fn parse_row_to_detail_transaksi(row: AnyRow) -> DetailTransaksi {
        DetailTransaksi {
            id: row.get("id"),
            id_transaksi: row.get("id_transaksi"),
            id_produk: row.get("id_produk"),
            harga_satuan: row.get("harga_satuan"),
            jumlah: row.get::<i32, _>("jumlah") as u32,
            subtotal: row.get("subtotal"),
        }
    }
}

#[cfg(test)]
mod test {
    use super::*;
    use sqlx::any::install_default_drivers;
    use sqlx::{Any, Pool};
    use rocket::async_test;

    async fn setup() -> Pool<Any> {
        install_default_drivers();
        
<<<<<<< HEAD

=======
>>>>>>> 5ea9e78b
        let db = sqlx::any::AnyPoolOptions::new()
            .max_connections(1)
            .connect("sqlite::memory:")
            .await
            .unwrap();
        
        sqlx::migrate!("migrations/test")
            .run(&db)
            .await
            .unwrap();
        
        db
    }

    #[async_test]
    async fn test_create_transaksi() {
        let db = setup().await;

        let transaksi = Transaksi::new(
            1,
            "Castorice".to_string(),
            150000.0,
            Some("Test transaction".to_string()),
        );
        let created_transaksi = TransaksiRepository::create_transaksi(db.acquire().await.unwrap(), &transaksi).await.unwrap();

        assert_eq!(created_transaksi.id_pelanggan, 1);
        assert_eq!(created_transaksi.nama_pelanggan, "Castorice");
        assert_eq!(created_transaksi.total_harga, 150000.0);
        assert_eq!(created_transaksi.status, StatusTransaksi::MasihDiproses);
    }

    #[async_test]
    async fn test_get_transaksi_by_id() {
        let db = setup().await;

        let transaksi = Transaksi::new(
            2,
            "Tribbie".to_string(),
            200000.0,
            None,
        );
        let created_transaksi = TransaksiRepository::create_transaksi(db.acquire().await.unwrap(), &transaksi).await.unwrap();

        let fetched_transaksi = TransaksiRepository::get_transaksi_by_id(db.acquire().await.unwrap(), created_transaksi.id).await.unwrap();

        assert_eq!(fetched_transaksi.id_pelanggan, 2);
        assert_eq!(fetched_transaksi.nama_pelanggan, "Tribbie");
        assert_eq!(fetched_transaksi.total_harga, 200000.0);
    }

    #[async_test]
    async fn test_create_detail_transaksi() {
        let db = setup().await;

        let transaksi = Transaksi::new(
            1,
            "Hyacine".to_string(),
            500000.0,
            None,
        );
        let created_transaksi = TransaksiRepository::create_transaksi(db.acquire().await.unwrap(), &transaksi).await.unwrap();

        let detail = DetailTransaksi::new(
            created_transaksi.id,
            101,
            15000000.0,
            1,
        );
        let created_detail = TransaksiRepository::create_detail_transaksi(db.acquire().await.unwrap(), &detail).await.unwrap();

        assert_eq!(created_detail.id_transaksi, created_transaksi.id);
        assert_eq!(created_detail.id_produk, 101);
        assert_eq!(created_detail.subtotal, 15000000.0);
    }

    #[async_test]
    async fn test_get_all_transaksi() {
        let db = setup().await;

        let transaksi1 = Transaksi::new(1, "Alice".to_string(), 100000.0, None);
        let transaksi2 = Transaksi::new(2, "Bob".to_string(), 200000.0, None);

        TransaksiRepository::create_transaksi(db.acquire().await.unwrap(), &transaksi1).await.unwrap();
        TransaksiRepository::create_transaksi(db.acquire().await.unwrap(), &transaksi2).await.unwrap();

        let all_transaksi = TransaksiRepository::get_all_transaksi(db.acquire().await.unwrap()).await.unwrap();
        
        assert_eq!(all_transaksi.len(), 2);
        assert!(all_transaksi.iter().any(|t| t.nama_pelanggan == "Alice"));
        assert!(all_transaksi.iter().any(|t| t.nama_pelanggan == "Bob"));
    }

    #[async_test]
    async fn test_simple_data_types() {
        let db = setup().await;

        let transaksi = Transaksi::new(
            99,
            "Data Type Test".to_string(),
            999.99,
            Some("Testing simple data types".to_string()),
        );

        let created = TransaksiRepository::create_transaksi(db.acquire().await.unwrap(), &transaksi).await.unwrap();
        
        assert!(created.id > 0);
        assert_eq!(created.id_pelanggan, 99);
        assert_eq!(created.total_harga, 999.99);
        assert!(!created.tanggal_transaksi.is_empty());
        
        println!("Created transaksi with simple data types: {:?}", created);
    }
}<|MERGE_RESOLUTION|>--- conflicted
+++ resolved
@@ -252,10 +252,6 @@
     async fn setup() -> Pool<Any> {
         install_default_drivers();
         
-<<<<<<< HEAD
-
-=======
->>>>>>> 5ea9e78b
         let db = sqlx::any::AnyPoolOptions::new()
             .max_connections(1)
             .connect("sqlite::memory:")
