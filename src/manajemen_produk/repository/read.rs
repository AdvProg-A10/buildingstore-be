--- conflicted
+++ resolved
@@ -22,11 +22,7 @@
             row.try_get("kategori")?,
             row.try_get("harga")?,
             row.try_get::<i32, _>("stok")? as u32,
-<<<<<<< HEAD
-            deskripsi,
-=======
             row.try_get("deskripsi").map_or(None, |v: String| Some(v)),
->>>>>>> 2ab62fb7
         ));
     }
     
@@ -40,24 +36,6 @@
         .await?;
     
     match row {
-<<<<<<< HEAD
-        Some(row) => {
-            // Handle nullable deskripsi dengan cara yang lebih aman
-            let deskripsi: Option<String> = match row.try_get("deskripsi") {
-                Ok(val) => val,
-                Err(_) => None, // Jika error (termasuk NULL), set ke None
-            };
-            
-            Ok(Some(Produk::with_id(
-                row.try_get("id")?,
-                row.try_get("nama")?,
-                row.try_get("kategori")?,
-                row.try_get("harga")?,
-                row.try_get::<i32, _>("stok")? as u32,
-                deskripsi,
-            )))
-        },
-=======
         Some(row) => Ok(Some(Produk::with_id(
             row.try_get("id")?,
             row.try_get("nama")?,
@@ -66,7 +44,6 @@
             row.try_get::<i32, _>("stok")? as u32,
             row.try_get("deskripsi").map_or(None, |v: String| Some(v)),
         ))),
->>>>>>> 2ab62fb7
         None => Ok(None),
     }
 }
