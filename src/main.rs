--- conflicted
+++ resolved
@@ -13,11 +13,8 @@
 pub mod manajemen_produk;
 pub mod manajemen_pelanggan;
 pub mod transaksi_penjualan;
-<<<<<<< HEAD
 pub mod manajemen_pembayaran;
 pub mod manajemen_supplier;
-=======
->>>>>>> d779d77c
 
 #[get("/")]
 fn index() -> &'static str {
@@ -82,10 +79,6 @@
         .attach(manajemen_pembayaran::controller::route_stage())
         .attach(manajemen_pelanggan::controller::route_stage())
         .attach(transaksi_penjualan::controller::route_stage())
-<<<<<<< HEAD
         .attach(manajemen_supplier::controller::route_stage())
         .mount("/", routes![index, test_db])
-=======
-        .mount("/", routes![index, test_db, metrics])
->>>>>>> d779d77c
 }