#[macro_use] extern crate rocket;
use rocket_db_pools::Database;
use rocket_db_pools::sqlx::{self, Row};
use buildingstore_be::BuildingStoreDB;
use dotenvy::dotenv;
use sqlx::any::install_default_drivers;
use rocket::State;
use sqlx::{Any, Pool};
use rocket_cors::{AllowedOrigins, CorsOptions};

pub mod auth;
pub mod manajemen_produk;
pub mod manajemen_pelanggan;
<<<<<<< HEAD
pub mod transaksi_penjualan;
=======
pub mod manajemen_pembayaran;
>>>>>>> d3721156

#[get("/")]
fn index() -> &'static str {
    "Hello, world!"
}

#[get("/db")]
async fn test_db(db: &State<Pool<Any>>) -> Option<String> {
    let mut db_conn = db.acquire().await.unwrap();
    let row = sqlx::query("SELECT * FROM users LIMIT 1")
        .fetch_one(&mut *db_conn)
        .await
        .unwrap();

    let id: i64 = row.get("id");
    let email: String = row.get("username");

    Some(format!("Hello, {}! Your ID is {}.", email, id))
}

#[launch]
async fn rocket() -> _ {
    dotenv().ok();

    // CORS Configuration
    let cors = CorsOptions::default()
        .allowed_origins(AllowedOrigins::some_exact(&[
            "http://127.0.0.1:3000",
            "https://your-production-domain.com",
        ]))
        .allow_credentials(true)
        .to_cors()
        .expect("Failed to create CORS");

    install_default_drivers();
    let database_url = dotenvy::var("DATABASE_URL").expect("DATABASE_URL must be set");
    let db_pool = sqlx::AnyPool::connect(&database_url).await.unwrap();
    sqlx::migrate!()
        .run(&db_pool)
        .await
        .expect("Failed to run migrations");    rocket::build()
        .manage(reqwest::Client::builder().build().unwrap())
        .manage(db_pool)
        .attach(cors)
        .attach(BuildingStoreDB::init())
        .attach(auth::controller::route_stage())
        .attach(manajemen_pelanggan::controller::route_stage())
<<<<<<< HEAD
        .attach(transaksi_penjualan::controller::route_stage())
=======
        .attach(manajemen_pembayaran::controller::route_stage())
        .attach(manajemen_pelanggan::controller::route_stage())
>>>>>>> d3721156
        .mount("/", routes![index, test_db])
}<|MERGE_RESOLUTION|>--- conflicted
+++ resolved
@@ -7,15 +7,13 @@
 use rocket::State;
 use sqlx::{Any, Pool};
 use rocket_cors::{AllowedOrigins, CorsOptions};
+use rocket_cors::{AllowedOrigins, CorsOptions};
 
 pub mod auth;
 pub mod manajemen_produk;
 pub mod manajemen_pelanggan;
-<<<<<<< HEAD
 pub mod transaksi_penjualan;
-=======
 pub mod manajemen_pembayaran;
->>>>>>> d3721156
 
 #[get("/")]
 fn index() -> &'static str {
@@ -50,6 +48,16 @@
         .to_cors()
         .expect("Failed to create CORS");
 
+    // CORS Configuration
+    let cors = CorsOptions::default()
+        .allowed_origins(AllowedOrigins::some_exact(&[
+            "http://127.0.0.1:3000",
+            "https://your-production-domain.com",
+        ]))
+        .allow_credentials(true)
+        .to_cors()
+        .expect("Failed to create CORS");
+
     install_default_drivers();
     let database_url = dotenvy::var("DATABASE_URL").expect("DATABASE_URL must be set");
     let db_pool = sqlx::AnyPool::connect(&database_url).await.unwrap();
@@ -57,17 +65,16 @@
         .run(&db_pool)
         .await
         .expect("Failed to run migrations");    rocket::build()
+        .expect("Failed to run migrations");    rocket::build()
         .manage(reqwest::Client::builder().build().unwrap())
         .manage(db_pool)
+        .attach(cors)
         .attach(cors)
         .attach(BuildingStoreDB::init())
         .attach(auth::controller::route_stage())
         .attach(manajemen_pelanggan::controller::route_stage())
-<<<<<<< HEAD
-        .attach(transaksi_penjualan::controller::route_stage())
-=======
         .attach(manajemen_pembayaran::controller::route_stage())
         .attach(manajemen_pelanggan::controller::route_stage())
->>>>>>> d3721156
+        .attach(transaksi_penjualan::controller::route_stage())
         .mount("/", routes![index, test_db])
 }