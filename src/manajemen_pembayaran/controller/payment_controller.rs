use std::collections::HashMap;
use chrono::Utc;
use serde::{Serialize, Deserialize};
use rocket::{get, post, put, delete, routes, Route, State, catch};
use rocket::serde::json::Json;
use rocket::http::Status;

use crate::manajemen_pembayaran::model::payment::Payment;
use crate::manajemen_pembayaran::service::payment_service::{PaymentService, PaymentError};
use sqlx::{Any, Pool};

#[derive(Serialize, Deserialize)]
pub struct CreatePaymentRequest {
    pub transaction_id: String,
    pub amount: f64,
    pub method: String,
    pub status: String,
    pub due_date: Option<String>,
}

#[derive(Deserialize)]
pub struct UpdatePaymentStatusRequest {
    pub new_status: String,
    pub additional_amount: Option<f64>,
}

#[derive(Deserialize)]
pub struct AddInstallmentRequest {
    pub amount: f64,
}

#[derive(Serialize, Deserialize)]
pub struct ApiResponse<T> {
    pub success: bool,
    pub message: String,
    pub data: Option<T>,
}

#[post("/payments", format = "json", data = "<payment_request>")]
pub async fn create_payment(payment_request: Json<CreatePaymentRequest>, db: &State<Pool<Any>>) -> (Status, Json<ApiResponse<Payment>>) {
    let payment_service = PaymentService::new();
    
    let method: crate::manajemen_pembayaran::model::payment::PaymentMethod = match payment_service.parse_payment_method(&payment_request.method) {
        Ok(m) => m,
        Err(e) => {
            return (
                Status::BadRequest,
                Json(ApiResponse {
                    success: false,
                    message: format!("Invalid payment method: {:?}", e),
                    data: None,
                }),
            );
        }
    };
    
    let status = match payment_service.parse_payment_status(&payment_request.status) {
        Ok(s) => s,
        Err(e) => {
            return (
                Status::BadRequest,
                Json(ApiResponse {
                    success: false,
                    message: format!("Invalid payment status: {:?}", e),
                    data: None,
                }),
            );
        }
    };
    
    let due_date: Option<chrono::DateTime<Utc>> = match &payment_request.due_date {
        Some(date_str) => match chrono::DateTime::parse_from_rfc3339(date_str) {
            Ok(dt) => Some(dt.with_timezone(&Utc)),
            Err(_) => {
                return (
                    Status::BadRequest,
                    Json(ApiResponse {
                        success: false,
                        message: "Invalid due date format. Use RFC3339 format".to_string(),
                        data: None,
                    }),
                );
            }
        },
        None => None,
    };
    
    let payment = Payment {
        id: payment_service.generate_payment_id(),
        transaction_id: payment_request.transaction_id.clone(),
        amount: payment_request.amount,
        method,
        status,
        payment_date: Utc::now(),
        installments: Vec::new(),
        due_date,
    };
    
    match payment_service.create_payment(db, payment).await {
        Ok(created_payment) => (
            Status::Created,
            Json(ApiResponse {
                success: true,
                message: "Payment created successfully".to_string(),
                data: Some(created_payment),
            }),
        ),
        Err(e) => (
            Status::InternalServerError,
            Json(ApiResponse {
                success: false,
                message: format!("Failed to create payment: {:?}", e),
                data: None,
            }),
        ),
    }
}

#[get("/payments/<id>")]
pub async fn get_payment_by_id(id: String, db: &State<Pool<Any>>) -> (Status, Json<ApiResponse<Payment>>) {
    let payment_service = PaymentService::new();
    
    match payment_service.get_payment_by_id(db, &id).await {
        Ok(payment) => (
            Status::Ok,
            Json(ApiResponse {
                success: true,
                message: "Payment retrieved successfully".to_string(),
                data: Some(payment),
            }),
        ),
        Err(PaymentError::NotFound(msg)) => (
            Status::NotFound,
            Json(ApiResponse {
                success: false,
                message: msg,
                data: None,
            }),
        ),
        Err(e) => (
            Status::InternalServerError,
            Json(ApiResponse {
                success: false,
                message: format!("Failed to retrieve payment: {:?}", e),
                data: None,
            }),
        ),
    }
}

#[get("/payments?<status>&<method>&<transaction_id>")]
pub async fn get_all_payments(
    status: Option<String>,
    method: Option<String>,
    transaction_id: Option<String>,
    db: &State<Pool<Any>>
) -> (Status, Json<ApiResponse<Vec<Payment>>>) {
    let payment_service = PaymentService::new();
    
    let mut filters = HashMap::new();
    if let Some(status_str) = status {
        filters.insert("status".to_string(), status_str);
    }
    if let Some(method_str) = method {
        filters.insert("method".to_string(), method_str);
    }
    if let Some(tx_id) = transaction_id {
        filters.insert("transaction_id".to_string(), tx_id);
    }
    
    let filters_option = if filters.is_empty() { None } else { Some(filters) };
    
    match payment_service.get_all_payments(db, filters_option).await {
        Ok(payments) => (
            Status::Ok,
            Json(ApiResponse {
                success: true,
                message: format!("Successfully retrieved {} payments", payments.len()),
                data: Some(payments),
            }),
        ),
        Err(e) => (
            Status::InternalServerError,
            Json(ApiResponse {
                success: false,
                message: format!("Failed to retrieve payments: {:?}", e),
                data: None,
            }),
        ),
    }
}

#[put("/payments/<id>/status", format = "json", data = "<status_request>")]
pub async fn update_payment_status(
    id: String,
    status_request: Json<UpdatePaymentStatusRequest>,
    db: &State<Pool<Any>>
) -> (Status, Json<ApiResponse<Payment>>) {
    let payment_service = PaymentService::new();
    
    let new_status = match payment_service.parse_payment_status(&status_request.new_status) {
        Ok(s) => s,
        Err(e) => {
            return (
                Status::BadRequest,
                Json(ApiResponse {
                    success: false,
                    message: format!("Invalid payment status: {:?}", e),
                    data: None,
                }),
            );
        }
    };
    
    match payment_service.update_payment_status(db, id, new_status, status_request.additional_amount).await {
        Ok(updated_payment) => (
            Status::Ok,
            Json(ApiResponse {
                success: true,
                message: "Payment status updated successfully".to_string(),
                data: Some(updated_payment),
            }),
        ),
        Err(PaymentError::NotFound(msg)) => (
            Status::NotFound,
            Json(ApiResponse {
                success: false,
                message: msg,
                data: None,
            }),
        ),
        Err(e) => (
            Status::InternalServerError,
            Json(ApiResponse {
                success: false,
                message: format!("Failed to update payment status: {:?}", e),
                data: None,
            }),
        ),
    }
}

#[post("/payments/<id>/installments", format = "json", data = "<installment_request>")]
pub async fn add_installment(
    id: String,
    installment_request: Json<AddInstallmentRequest>,
    db: &State<Pool<Any>>
) -> (Status, Json<ApiResponse<Payment>>) {
    let payment_service = PaymentService::new();
    
    match payment_service.add_installment(db, &id, installment_request.amount).await {
        Ok(updated_payment) => (
            Status::Ok,
            Json(ApiResponse {
                success: true,
                message: "Installment added successfully".to_string(),
                data: Some(updated_payment),
            }),
        ),
        Err(PaymentError::NotFound(msg)) => (
            Status::NotFound,
            Json(ApiResponse {
                success: false,
                message: msg,
                data: None,
            }),
        ),
        Err(PaymentError::InvalidInput(msg)) => (
            Status::BadRequest,
            Json(ApiResponse {
                success: false,
                message: msg,
                data: None,
            }),
        ),
        Err(e) => (
            Status::InternalServerError,
            Json(ApiResponse {
                success: false,
                message: format!("Failed to add installment: {:?}", e),
                data: None,
            }),
        ),
    }
}

#[delete("/payments/<id>")]
pub async fn delete_payment(id: String, db: &State<Pool<Any>>) -> (Status, Json<ApiResponse<()>>) {
    let payment_service = PaymentService::new();
    
    match payment_service.delete_payment(db, &id).await {
        Ok(_) => (
            Status::Ok,
            Json(ApiResponse {
                success: true,
                message: "Payment deleted successfully".to_string(),
                data: None,
            }),
        ),
        Err(e) => (
            Status::InternalServerError,
            Json(ApiResponse {
                success: false,
                message: format!("Failed to delete payment: {:?}", e),
                data: None,
            }),
        ),
    }
}

#[derive(Deserialize)]
pub struct PaymentFilterRequest {
    pub status: Option<String>,
    pub method: Option<String>,
    pub transaction_id: Option<String>,
}

pub fn routes() -> Vec<Route> {
    routes![
        create_payment,
        get_payment_by_id,
        get_all_payments,
        update_payment_status,
        add_installment,
        delete_payment
    ]
}

#[catch(404)]
pub fn not_found_catcher() -> Json<ApiResponse<()>> {
    Json(ApiResponse {
        success: false,
        message: "Resource not found".to_string(),
        data: None,
    })
}

#[catch(400)]
pub fn bad_request_catcher() -> Json<ApiResponse<()>> {
    Json(ApiResponse {
        success: false,
        message: "Bad request".to_string(),
        data: None,
    })
}

#[cfg(test)]
mod tests {
    use super::*;
    use chrono::{Utc};
    
    #[test]
    fn test_api_response_serialization() {
        let response: ApiResponse<String> = ApiResponse {
            success: true,
            message: "Test message".to_string(),
            data: Some("Test data".to_string()),
        };
        
        let serialized = serde_json::to_string(&response).unwrap();
        assert!(serialized.contains("Test message"));
        assert!(serialized.contains("Test data"));
        
        let deserialized: ApiResponse<String> = serde_json::from_str(&serialized).unwrap();
        assert_eq!(deserialized.success, true);
        assert_eq!(deserialized.message, "Test message");
        assert_eq!(deserialized.data, Some("Test data".to_string()));
    }

    #[test]
    fn test_api_response_with_none_data() {
        let response: ApiResponse<Payment> = ApiResponse {
            success: false,
            message: "Error occurred".to_string(),
            data: None,
        };

        assert_eq!(response.success, false);
        assert_eq!(response.message, "Error occurred");
        assert!(response.data.is_none());
    }

    #[test]
    fn test_create_payment_request_deserialization() {
        let json_str = r#"{
            "transaction_id": "TXN-123",
            "amount": 1000.0,
            "method": "CASH",
            "status": "PENDING",
            "due_date": "2024-12-31T23:59:59Z"
        }"#;

        let request: CreatePaymentRequest = serde_json::from_str(json_str).unwrap();
        assert_eq!(request.transaction_id, "TXN-123");
        assert_eq!(request.amount, 1000.0);
        assert_eq!(request.method, "CASH");
        assert_eq!(request.status, "PENDING");
        assert!(request.due_date.is_some());
    }

    #[test]
    fn test_create_payment_request_without_due_date() {
        let json_str = r#"{
            "transaction_id": "TXN-456",
            "amount": 500.0,
            "method": "CREDIT_CARD",
            "status": "COMPLETED"
        }"#;

        let request: CreatePaymentRequest = serde_json::from_str(json_str).unwrap();
        assert_eq!(request.transaction_id, "TXN-456");
        assert_eq!(request.amount, 500.0);
        assert_eq!(request.method, "CREDIT_CARD");
        assert_eq!(request.status, "COMPLETED");
        assert!(request.due_date.is_none());
    }

    #[test]
    fn test_update_payment_status_request() {
        let json_str = r#"{
            "new_status": "COMPLETED",
            "additional_amount": 250.0
        }"#;

        let request: UpdatePaymentStatusRequest = serde_json::from_str(json_str).unwrap();
        assert_eq!(request.new_status, "COMPLETED");
        assert_eq!(request.additional_amount, Some(250.0));
    }

    #[test]
    fn test_update_payment_status_request_without_additional_amount() {
        let json_str = r#"{
            "new_status": "FAILED"
        }"#;

        let request: UpdatePaymentStatusRequest = serde_json::from_str(json_str).unwrap();
        assert_eq!(request.new_status, "FAILED");
        assert!(request.additional_amount.is_none());
    }

    #[test]
    fn test_add_installment_request() {
        let json_str = r#"{
            "amount": 300.0
        }"#;

        let request: AddInstallmentRequest = serde_json::from_str(json_str).unwrap();
        assert_eq!(request.amount, 300.0);
    }

    #[test]
    fn test_payment_filter_request() {
        let json_str = r#"{
            "status": "PENDING",
            "method": "CASH",
            "transaction_id": "TXN-789"
        }"#;

        let request: PaymentFilterRequest = serde_json::from_str(json_str).unwrap();
        assert_eq!(request.status, Some("PENDING".to_string()));
        assert_eq!(request.method, Some("CASH".to_string()));
        assert_eq!(request.transaction_id, Some("TXN-789".to_string()));
    }

    #[test]
    fn test_payment_filter_request_partial() {
        let json_str = r#"{
            "status": "COMPLETED"
        }"#;

        let request: PaymentFilterRequest = serde_json::from_str(json_str).unwrap();
        assert_eq!(request.status, Some("COMPLETED".to_string()));
        assert!(request.method.is_none());
        assert!(request.transaction_id.is_none());
    }

    #[test]
    fn test_api_response_with_payment_data() {
        use crate::manajemen_pembayaran::model::payment::{Payment, PaymentMethod};
        use crate::manajemen_pembayaran::enums::payment_status::PaymentStatus;

        let payment = Payment {
            id: "PMT-123".to_string(),
            transaction_id: "TXN-456".to_string(),            amount: 1000.0,
            method: PaymentMethod::Cash,
            status: PaymentStatus::Paid,
            payment_date: Utc::now(),
            installments: Vec::new(),
            due_date: None,
        };

        let response = ApiResponse {
            success: true,
            message: "Payment retrieved successfully".to_string(),
            data: Some(payment.clone()),
        };

        assert_eq!(response.success, true);
        assert!(response.data.is_some());
        if let Some(data) = response.data {
            assert_eq!(data.id, payment.id);
            assert_eq!(data.amount, payment.amount);
        }
    }

    #[test]
    fn test_api_response_with_payment_list() {
        use crate::manajemen_pembayaran::model::payment::{Payment, PaymentMethod};
        use crate::manajemen_pembayaran::enums::payment_status::PaymentStatus;

        let payments = vec![
            Payment {
                id: "PMT-1".to_string(),
                transaction_id: "TXN-1".to_string(),
                amount: 500.0,                method: PaymentMethod::Cash,
                status: PaymentStatus::Paid,
                payment_date: Utc::now(),
                installments: Vec::new(),
                due_date: None,
            },
            Payment {
                id: "PMT-2".to_string(),
                transaction_id: "TXN-2".to_string(),
                amount: 750.0,                method: PaymentMethod::CreditCard,
                status: PaymentStatus::Installment,
                payment_date: Utc::now(),
                installments: Vec::new(),
                due_date: Some(Utc::now()),
            },
        ];

        let response = ApiResponse {
            success: true,
            message: format!("Successfully retrieved {} payments", payments.len()),
            data: Some(payments.clone()),
        };

        assert_eq!(response.success, true);
        assert!(response.data.is_some());
        if let Some(data) = response.data {
            assert_eq!(data.len(), 2);
            assert_eq!(data[0].id, "PMT-1");
            assert_eq!(data[1].id, "PMT-2");
        }
    }

<<<<<<< HEAD
    use rocket::local::blocking::Client;
    use rocket::http::{Status, ContentType};
=======
    #[test]
    fn test_error_response_structure() {
        let error_response: ApiResponse<Payment> = ApiResponse {
            success: false,
            message: "Payment not found".to_string(),
            data: None,
        };
>>>>>>> 48b6714e

        assert_eq!(error_response.success, false);
        assert_eq!(error_response.message, "Payment not found");
        assert!(error_response.data.is_none());
    }

    #[test]
    fn test_filter_map_creation() {
        let mut filters = HashMap::new();
        filters.insert("status".to_string(), "PENDING".to_string());
        filters.insert("method".to_string(), "CASH".to_string());

        let filters_option = if filters.is_empty() { None } else { Some(filters.clone()) };
        assert!(filters_option.is_some());

        let empty_filters: HashMap<String, String> = HashMap::new();
        let empty_filters_option = if empty_filters.is_empty() { None } else { Some(empty_filters) };
        assert!(empty_filters_option.is_none());
    }

    #[test]
    fn test_date_parsing_logic() {
        let valid_date = "2024-12-31T23:59:59Z";
        let parsed_date = chrono::DateTime::parse_from_rfc3339(valid_date);
        assert!(parsed_date.is_ok());

        let invalid_date = "invalid-date-format";
        let parsed_invalid = chrono::DateTime::parse_from_rfc3339(invalid_date);
        assert!(parsed_invalid.is_err());
    }

    #[test]
    fn test_payment_id_generation_format() {
        let payment_service = PaymentService::new();
        let payment_id = payment_service.generate_payment_id();
        
        assert!(payment_id.starts_with("PMT-"));
        assert_eq!(payment_id.len(), 40);
    }

    #[test]
    fn test_json_serialization_roundtrip() {
        let original_request = CreatePaymentRequest {
            transaction_id: "TXN-TEST".to_string(),
            amount: 1234.56,
            method: "BANK_TRANSFER".to_string(),
            status: "INSTALLMENT".to_string(),
            due_date: Some("2024-06-15T10:30:00Z".to_string()),
        };

        let serialized = serde_json::to_string(&original_request).unwrap();
        let deserialized: CreatePaymentRequest = serde_json::from_str(&serialized).unwrap();

        assert_eq!(deserialized.transaction_id, original_request.transaction_id);
        assert_eq!(deserialized.amount, original_request.amount);
        assert_eq!(deserialized.method, original_request.method);
        assert_eq!(deserialized.status, original_request.status);
        assert_eq!(deserialized.due_date, original_request.due_date);
    }
}<|MERGE_RESOLUTION|>--- conflicted
+++ resolved
@@ -544,10 +544,6 @@
         }
     }
 
-<<<<<<< HEAD
-    use rocket::local::blocking::Client;
-    use rocket::http::{Status, ContentType};
-=======
     #[test]
     fn test_error_response_structure() {
         let error_response: ApiResponse<Payment> = ApiResponse {
@@ -555,7 +551,6 @@
             message: "Payment not found".to_string(),
             data: None,
         };
->>>>>>> 48b6714e
 
         assert_eq!(error_response.success, false);
         assert_eq!(error_response.message, "Payment not found");
