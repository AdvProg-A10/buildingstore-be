[package]
name = "buildingstore-be"
version = "0.1.0"
edition = "2024"

[dependencies]
rocket = { version = "0.5.1", features = ["json", "secrets"] }
dashmap = "5.5.3"
lazy_static = "1.4.0"
reqwest = { version = "0.12", features = ["json"] }
getset = "0.1.2"
dotenvy = "0.15.7"
rocket_db_pools = { version = "0.2.0", features = ["sqlx_postgres", "sqlx_sqlite"]}
sqlx = { version = "0.7", features = ["migrate", "macros", "any"] }
chrono = { version = "0.4", features = ["serde", "clock"] }
uuid = { version = "1", features = ["v4"] }
bcrypt = "0.17.0"
<<<<<<< HEAD
tonic = "0.10"
prost = "0.12"
prost-types = "0.12"
tokio = { version = "1.34", features = ["full"] }
tokio-stream = { version = "0.1", features = ["net"] }
futures = "0.3"
async-trait = "0.1"
serde = { version = "1.0", features = ["derive"] }
serde_json = "1.0"
log = "0.4"
env_logger = "0.10"

[build-dependencies]
tonic-build = "0.10"
=======
serde = { version = "1.0", features = ["derive"] }
serde_json = "1.0"
mockall = "0.11"
async-trait = "0.1"
>>>>>>> 6f09d1a9
<|MERGE_RESOLUTION|>--- conflicted
+++ resolved
@@ -15,7 +15,6 @@
 chrono = { version = "0.4", features = ["serde", "clock"] }
 uuid = { version = "1", features = ["v4"] }
 bcrypt = "0.17.0"
-<<<<<<< HEAD
 tonic = "0.10"
 prost = "0.12"
 prost-types = "0.12"
@@ -29,10 +28,7 @@
 env_logger = "0.10"
 
 [build-dependencies]
-tonic-build = "0.10"
-=======
-serde = { version = "1.0", features = ["derive"] }
+tonic-build = "0.10"serde = { version = "1.0", features = ["derive"] }
 serde_json = "1.0"
 mockall = "0.11"
-async-trait = "0.1"
->>>>>>> 6f09d1a9
+async-trait = "0.1"