--- conflicted
+++ resolved
@@ -11,18 +11,15 @@
 getset = "0.1.2"
 dotenvy = "0.15.7"
 rocket_db_pools = { version = "0.2.0", features = ["sqlx_postgres"]}
-<<<<<<< HEAD
-
-chrono = { version = "0.4", features = ["serde", "clock"] }
-uuid = { version = "1", features = ["v4"] } 
-
-[lib]
-path = "src/manajemen_supplier/lib.rs"
-=======
 sqlx = { version = "0.7", default-features = false, features = ["migrate"] }
 chrono = { version = "0.4", features = ["serde", "clock"] }
 uuid = { version = "1", features = ["v4"] }
 
 [lib]
 path = "src/transaksi_penjualan/lib.rs"
->>>>>>> 146138ea
+
+chrono = { version = "0.4", features = ["serde", "clock"] }
+uuid = { version = "1", features = ["v4"] } 
+
+[lib]
+path = "src/manajemen_supplier/lib.rs"